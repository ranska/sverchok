# -*- coding: utf-8 -*-
# ##### BEGIN GPL LICENSE BLOCK #####
#
#  This program is free software; you can redistribute it and/or
#  modify it under the terms of the GNU General Public License
#  as published by the Free Software Foundation; either version 2
#  of the License, or (at your option) any later version.
#
#  This program is distributed in the hope that it will be useful,
#  but WITHOUT ANY WARRANTY; without even the implied warranty of
#  MERCHANTABILITY or FITNESS FOR A PARTICULAR PURPOSE.  See the
#  GNU General Public License for more details.
#
#  You should have received a copy of the GNU General Public License
#  along with this program; if not, write to the Free Software Foundation,
#  Inc., 51 Franklin Street, Fifth Floor, Boston, MA 02110-1301, USA.
#
# ##### END GPL LICENSE BLOCK #####

from collections import OrderedDict

from nodeitems_utils import NodeItem
from node_tree import SverchNodeCategory


def make_categories():

    node_cats = OrderedDict()
    ''' [node's bl_idname,      name in menu] '''

    node_cats["Basic Viz"] = [
        ["ViewerNode",          "Viewer draw"],
        ["ViewerNode_text",     "Viewer text"],
        ["IndexViewerNode",     "Viewer INDX"],
        ["Sv3DviewPropsNode",   "3dview Props"],
        ["BmeshViewerNode",     "Viewer BMesh"]]

    node_cats["Basic Data"] = [
        ["ObjectsNode",         "Objects in"],
        ["SvTextInNode",        "Text in"],
        ["SvTextOutNode",       "Text out"],
        ["WifiInNode",          "Wifi in"],
        ["WifiOutNode",         "Wifi out"]]

        
    node_cats["Basic Debug"] = [
        # ["Test1Node",         "Test1"],
        # ["Test2Node",         "Test2"],
        # ["ToolsNode",         "Update Button"],
        ["SvFrameInfoNode",     "Frame info"],
        ["NoteNode",            "Note"],
        ["GTextNode",           "GText"],
        ["SvDebugPrintNode",    "Debug print"]]

    node_cats["List main"] = [
        ["ListJoinNode",        "List Join"],
        ["ZipNode",             "List Zip"],
        ["ListLevelsNode",      "List Del Levels"],
        ["ListLengthNode",      "List Length"],
        ["ListSumNode",         "List Sum"],
        ["MaskListNode",        "List Mask (out)"],
        ["SvMaskJoinNode",      "List Mask Join (in)"],
        ["ListMatchNode",       "List Match"],
        ["ListFuncNode",        "List Math"],
        ["ConverterNode",       "SocketConvert"]]

    node_cats["List struct"] = [
        ["ShiftNode",           "List Shift"],
        ["ListRepeaterNode",    "List Repeater"],
        ["ListSliceNode",       "List Slice"],
        ["SvListSplitNode",     "List Split"],
        ["ListFLNode",          "List First&Last"],
        ["ListItem2Node",       "List Item"],
        ["ListReverseNode",     "List Reverse"],
        ["ListShuffleNode",     "List Shuffle"],
        ["ListSortNode",        "List Sort"],
        ["ListFlipNode",        "List Flip"]]

    node_cats["Number"] = [
        # numbers, formula nodes
        ["GenListRangeIntNode", "Range Int"],
        ["SvGenFloatRange",     "Range Float"],
        ["SvListInputNode",     "List Input"],
        ["RandomNode",          "Random"],
        ["FloatNode",           "Float"],
        ["IntegerNode",         "Int"],
        ["Float2IntNode",       "Float 2 Int"],
        # ["FormulaNode", "Formula"],
        # for newbies this is not predictable why "Formula2" renamed
        ["Formula2Node",        "Formula"],
        ["ScalarMathNode",      "Math"],
        ["SvMapRangeNode",      "Map Range"]]

    node_cats["Generator"] = [
        # objects, new elements, line, plane
        ["LineNode",            "Line"],
        ["PlaneNode",           "Plane"],
        ["SvBoxNode",           "Box"],
        ["SvCircleNode",        "Circle"],
        ["CylinderNode",        "Cylinder"],
        ["SphereNode",          "Sphere"],
        ["BasicSplineNode",     "2pt Spline"],
        ["svBasicArcNode",      "3pt Arc"],        
        ["HilbertNode",         "Hilbert"],
        ["Hilbert3dNode",       "Hilbert3d"],
        ["HilbertImageNode",    "Hilbert image"],
        ["ImageNode",           "Image"],
        ["RandomVectorNode",    "Random Vector"],
        ["SvFormulaShapeNode",  "Formula shape"],
        ["SvScriptNode",        "Scripted Node"]]

    node_cats["Vector"] = [
        ["GenVectorsNode",      "Vector in"],
        ["VectorsOutNode",      "Vector out"],
        ["VectorMoveNode",      "Vector Move"],
        ["VectorMathNode",      "Vector Math"],
        ["VectorDropNode",      "Vector Drop"],
        ["VertsDelDoublesNode", "Vector X Doubles"],
        ["EvaluateLineNode",    "Vector Evaluate"],
        ["SvInterpolationNode", "Vector Interpolation"],
        ["SvVertSortNode",      "Vector Sort"],
        ["SvNoiseNode",         "Vector Noise"]]

    node_cats["Matrix"] = [
        ["MatrixApplyNode",     "Matrix Apply"],
        ["MatrixGenNode",       "Matrix in"],
        ["MatrixOutNode",       "Matrix out"],
        ["SvMatrixValueIn",     "Matrix Input"],
        ["MatrixDeformNode",    "Matrix Deform"],
        ["MatrixShearNode",     "Matrix Shear"],  # for uniform view renamed
        ["MatrixInterpolationNode", "Matrix Interpolation"]]

    node_cats["Modifier Change"] = [
        # modifiers deforms and reorganize and reconstruct data
        ["PolygonBoomNode",     "Polygon Boom"],
        ["Pols2EdgsNode",       "Polygons to Edges"],
        ["SvMeshJoinNode",      "Mesh Join"],
        ["SvRemoveDoublesNode", "Remove Doubles"],
        ["SvDeleteLooseNode",   "Delete Loose"],
        ["SvSeparateMeshNode",  "Separate Loose Parts"],
        ["SvVertMaskNode",      "Mask Vertices"],
        ["SvFillsHoleNode",     "Fill Holes"],
        ["SvIntersectEdgesNode", "Intersect Edges"]]

    node_cats["Modifier Make"] = [
        ["LineConnectNode",     "UV Connection"],
        ["AdaptivePolsNode",    "Adaptive Polygons"],
        ["SvAdaptiveEdgeNode",  "Adaptive Edges"],
        ["CrossSectionNode",    "Cross Section"],
        ["SvBisectNode",        "Bisect"],
        ["SvSolidifyNode",      "Solidify"],
        ["SvWireframeNode",     "Wireframe"],
        ["DelaunayTriangulation2DNode", "Delaunay 2D "],
        ["Voronoi2DNode",       "Voronoi 2D"],
        ["SvConvexHullNode",    "Convex Hull"],
        ["SvLatheNode",         "Lathe"]]

    node_cats["Analyser"] = [
        # investigate data
        ["CentersPolsNode",     "Centers Polygons"],
        ["VectorNormalNode",    "Vertex Normal"],
        ["DistancePPNode",      "Distance"],
        ["AreaNode",            "Area"],
        ["SvBBoxNode",          "Bounding box"],
        ["SvKDTreeNode",        "KDT Closest Verts"],
        ["SvKDTreeEdgesNode",   "KDT Closest Edges"]]

    node_cats["Beta test"] = [
        # for testing convenience,
        ["BGLdemoNode",         "Viewer BGL debug"],
        ["SvOffsetNode",        "Offset"],
        ["SvEmptyOutNode",      "Empty out"],
        ["EvalKnievalNode",     "Eval Knieval"],
        # need to be completely reviewed
<<<<<<< HEAD
        ["ListDecomposeNode",   "List Decompose"],
        # should be removed...
        ["SvReRouteNode",       "Reroute Point"],
        ["SvVolumeNode",        "Volume"],
        ["svAxisInputNode",     "Vector X | Y | Z"],
        ["NeuroElman1LNode",    "Neuro"],
        ["SvInstancerNode",     "mesh instancer"],
        ["SvSwitchNode",        "Switich"]]
=======
        ["SvListDecomposeNode",   "List Decompose"],
        ["SvReRouteNode",       "Reroute Point"],
        ["SvVolumeNode",        "Volume"],
        ["svAxisInputNode",     "Vector X | Y | Z"],
        ["SvNeuroElman1LNode",    "Neuro"],
        ["SvInstancerNode",     "mesh instancer"]]

>>>>>>> d8220316
    node_categories = []
    for category, nodes in node_cats.items():
        name_big = "SVERCHOK_" + category.replace(' ', '_')
        node_categories.append(SverchNodeCategory(
            name_big, category,
            items=[NodeItem(bl_idname, name) for bl_idname, name in nodes]))

    return node_categories
<|MERGE_RESOLUTION|>--- conflicted
+++ resolved
@@ -172,24 +172,16 @@
         ["SvEmptyOutNode",      "Empty out"],
         ["EvalKnievalNode",     "Eval Knieval"],
         # need to be completely reviewed
-<<<<<<< HEAD
         ["ListDecomposeNode",   "List Decompose"],
         # should be removed...
         ["SvReRouteNode",       "Reroute Point"],
         ["SvVolumeNode",        "Volume"],
         ["svAxisInputNode",     "Vector X | Y | Z"],
-        ["NeuroElman1LNode",    "Neuro"],
-        ["SvInstancerNode",     "mesh instancer"],
         ["SvSwitchNode",        "Switich"]]
-=======
-        ["SvListDecomposeNode",   "List Decompose"],
-        ["SvReRouteNode",       "Reroute Point"],
-        ["SvVolumeNode",        "Volume"],
         ["svAxisInputNode",     "Vector X | Y | Z"],
-        ["SvNeuroElman1LNode",    "Neuro"],
+        ["SvNeuroElman1LNode",  "Neuro"],
         ["SvInstancerNode",     "mesh instancer"]]
 
->>>>>>> d8220316
     node_categories = []
     for category, nodes in node_cats.items():
         name_big = "SVERCHOK_" + category.replace(' ', '_')
